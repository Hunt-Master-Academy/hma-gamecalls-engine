--- conflicted
+++ resolved
@@ -1,7 +1,35 @@
-<<<<<<< HEAD
 # Hunt Master Academy Game Calls Engine – Architecture & Status
-Last Updated: August 13, 2025
+Last Updated: October 19, 2025
 Status: MVP COMPLETE | Enhanced Analyzers Phase 1 Integrated | UX Alignment & Calibration Mapping
+
+---
+
+## 🆕 Microservices Architecture Planning
+
+**NEW DOCUMENTATION**: The GameCalls Engine is being designed for microservices deployment to serve both Hunt Master Academy (educational) and Hunt Master Field Guide (mobile field app).
+
+📚 **Key Resources**:
+- **[Microservices Architecture Guide](MICROSERVICES_ARCHITECTURE_GUIDE.md)** - Complete REST API design, implementation roadmap, and technical specifications
+- **[Hunt Strategy Comparison](HUNT_STRATEGY_COMPARISON.md)** - Side-by-side comparison with Hunt Strategy Engine's proven microservices pattern
+- **Reference Implementation**: `/home/xbyooki/projects/hma-hunt-strategy-engine/backend/` (Node.js + Express wrapper)
+
+**Target Architecture**:
+```
+C++ Core Engine (UnifiedAudioEngine)
+         ↓
+   Node-API Bindings
+         ↓
+REST API Wrapper (Node.js + Express, Port 5005)
+         ↓
+HMA API Gateway (Port 3000)
+         ↓
+    ┌─────────────┴──────────────┐
+    ▼                            ▼
+HMA Academy Web           HMFG Mobile Apps
+(Lessons & Courses)       (Field Operations)
+```
+
+**Status**: Planning phase - See roadmap in MICROSERVICES_ARCHITECTURE_GUIDE.md
 
 ---
 
@@ -107,11 +135,11 @@
 
 ```cpp
 struct SimilarityRealtimeState {
- uint32_t framesObserved;
- uint32_t minFramesRequired;
- bool usingRealtimePath;
- bool reliable;
- float provisionalScore;
+    uint32_t framesObserved;
+    uint32_t minFramesRequired;
+    bool usingRealtimePath;
+    bool reliable;
+    float provisionalScore;
 };
 
 Result<SimilarityRealtimeState> getRealtimeSimilarityState(SessionId);
@@ -129,7 +157,7 @@
 float similarityAtFinalize;
 uint64_t segmentStartMs;
 uint64_t segmentDurationMs;
-char pitchGrade; // 'A'..'F'
+char pitchGrade;      // 'A'..'F'
 char harmonicGrade;
 char cadenceGrade;
 ```
@@ -166,17 +194,17 @@
 Planned Components
 
 - LoudnessCalibration
- - Computes peakLevelDbFS, rmsDbFS, noiseFloorDbFS, headroomDb
- - Recommends input gain: {increase|decrease|ok}
+    - Computes peakLevelDbFS, rmsDbFS, noiseFloorDbFS, headroomDb
+    - Recommends input gain: {increase|decrease|ok}
 - LatencyDriftCalibrator
- - Estimates alignmentOffsetMs and driftPpm via loopback/clap test
- - Provides compensation hints to DTWComparator window/band
+    - Estimates alignmentOffsetMs and driftPpm via loopback/clap test
+    - Provides compensation hints to DTWComparator window/band
 - EnvironmentProfiler
- - Captures ambient profile (noiseFloorDbFS, spectralTilt, bandEnergy)
- - Optional RNNoise path behind build/runtime flags (default: disabled)
+    - Captures ambient profile (noiseFloorDbFS, spectralTilt, bandEnergy)
+    - Optional RNNoise path behind build/runtime flags (default: disabled)
 - ScoreContributions
- - RealtimeScorer exposes contributions {mfcc,pitch,harmonic,cadence,loudness}
- - Provides why[]: stable factor IDs for UI mapping
+    - RealtimeScorer exposes contributions {mfcc,pitch,harmonic,cadence,loudness}
+    - Provides why[]: stable factor IDs for UI mapping
 
 Public API (planned, additive)
 
@@ -194,9 +222,9 @@
 - loadMasterCall(session, masterIdOrUri) → Status
 - enableEnhancedAnalyzers(session, true) → Status (optional)
 - Loop per chunk:
- - processAudioChunk(session, span<const float>) → Status
- - getRealtimeSimilarityState(session) → Result<State{framesObserved,minFramesRequired,ready}>
- - If ready: getSimilarityScore(session), getEnhancedSummary(session), exportOverlayData(session)
+    - processAudioChunk(session, span<const float>) → Status
+    - getRealtimeSimilarityState(session) → Result<State{framesObserved,minFramesRequired,ready}>
+    - If ready: getSimilarityScore(session), getEnhancedSummary(session), exportOverlayData(session)
 - destroySession(session) → Status
 
 Finalize path (implemented)
@@ -212,42 +240,42 @@
 
 ```mermaid
 flowchart TD
- subgraph Realtime[Realtime Similarity (Implemented)]
- A1[createSession] --> A2[loadMasterCall]
- A2 --> A3[enableEnhancedAnalyzers (opt)]
- A3 --> A4[processAudioChunk (loop)]
- A4 --> A5{getRealtimeSimilarityState.ready?}
- A5 -- no --> A4
- A5 -- yes --> A6[getSimilarityScore]
- A6 --> A7[getEnhancedSummary]
- A7 --> A8[exportOverlayData]
- end
-
- subgraph Finalize[Finalize Path (Implemented)]
- F1[processAudioChunk (all audio)]
- F1 --> F2[finalizeSessionAnalysis]
- end
-
- subgraph Calibration[Analysis & Calibration (Planned)]
- C1[Mic Gain Advisor] --> C1a[getCalibrationSummary]
- C2[Latency/Drift] --> C2a[begin → submit → finalize]
- C3[Environment] --> C3a[captureAmbientProfile → setNoiseSuppressionEnabled]
- end
+    subgraph Realtime[Realtime Similarity (Implemented)]
+        A1[createSession] --> A2[loadMasterCall]
+        A2 --> A3[enableEnhancedAnalyzers (opt)]
+        A3 --> A4[processAudioChunk (loop)]
+        A4 --> A5{getRealtimeSimilarityState.ready?}
+        A5 -- no --> A4
+        A5 -- yes --> A6[getSimilarityScore]
+        A6 --> A7[getEnhancedSummary]
+        A7 --> A8[exportOverlayData]
+    end
+
+    subgraph Finalize[Finalize Path (Implemented)]
+        F1[processAudioChunk (all audio)]
+        F1 --> F2[finalizeSessionAnalysis]
+    end
+
+    subgraph Calibration[Analysis & Calibration (Planned)]
+        C1[Mic Gain Advisor] --> C1a[getCalibrationSummary]
+        C2[Latency/Drift] --> C2a[begin → submit → finalize]
+        C3[Environment] --> C3a[captureAmbientProfile → setNoiseSuppressionEnabled]
+    end
 ```
 
 
 ```cpp
 struct LoudnessCalibrationSummary {
- float peakLevelDbFS;
- float rmsDbFS;
- float noiseFloorDbFS;
- float headroomDb;
- enum class Recommendation { Increase, Decrease, Ok } recommendation;
+        float peakLevelDbFS;
+        float rmsDbFS;
+        float noiseFloorDbFS;
+        float headroomDb;
+        enum class Recommendation { Increase, Decrease, Ok } recommendation;
 };
 
 struct LatencyDriftReport {
- float alignmentOffsetMs; // may be positive or negative
- float driftPpm; // parts per million
+        float alignmentOffsetMs; // may be positive or negative
+        float driftPpm;          // parts per million
 };
 
 Result<LoudnessCalibrationSummary> getCalibrationSummary(SessionId);
@@ -455,492 +483,4 @@
 
 ## 20. Summary
 
-Core engine & enhanced analyzers are stable. The next critical evolution is user-practice fidelity: segmentation, readiness clarity, loudness normalization, calibrated confidence → actionable coaching. This TODO enumerates the focused path to deliver a cohesive, low-latency, instruction-ready analysis loop without scope creep into later phase cloud or gamification tiers.
-=======
-# Hunt Master Academy Game Calls Engine – Architecture & Status
-Last Updated: October 19, 2025
-Status: MVP COMPLETE | Enhanced Analyzers Phase 1 Integrated | UX Alignment & Calibration Mapping
-
----
-
-## 🆕 Microservices Architecture Planning
-
-**NEW DOCUMENTATION**: The GameCalls Engine is being designed for microservices deployment to serve both Hunt Master Academy (educational) and Hunt Master Field Guide (mobile field app).
-
-📚 **Key Resources**:
-- **[Microservices Architecture Guide](MICROSERVICES_ARCHITECTURE_GUIDE.md)** - Complete REST API design, implementation roadmap, and technical specifications
-- **[Hunt Strategy Comparison](HUNT_STRATEGY_COMPARISON.md)** - Side-by-side comparison with Hunt Strategy Engine's proven microservices pattern
-- **Reference Implementation**: `/home/xbyooki/projects/hma-hunt-strategy-engine/backend/` (Node.js + Express wrapper)
-
-**Target Architecture**:
-```
-C++ Core Engine (UnifiedAudioEngine)
-         ↓
-   Node-API Bindings
-         ↓
-REST API Wrapper (Node.js + Express, Port 5005)
-         ↓
-HMA API Gateway (Port 3000)
-         ↓
-    ┌─────────────┴──────────────┐
-    ▼                            ▼
-HMA Academy Web           HMFG Mobile Apps
-(Lessons & Courses)       (Field Operations)
-```
-
-**Status**: Planning phase - See roadmap in MICROSERVICES_ARCHITECTURE_GUIDE.md
-
----
-
-## 1. Current Phase Snapshot
-
-| Dimension | Status | Notes |
-|-----------|--------|-------|
-| Core Engine | Production | Stable session orchestration & streaming pipeline |
-| Enhanced Analyzers | Integrated (Pitch/Harmonic/Cadence) | All live; confidence smoothing active |
-| Similarity | Realtime + DTW fallback | Readiness API present; finalize pass active |
-| Visualization | Overlay export (data) | Offset control, countdown pending |
-| Post-Processing | Finalize stage implemented | Segment-scoped refined DTW active |
-| Loudness | Normalization active | Deviation & scalar populated in summary |
-| Confidence Calibration | Partially calibrated | Grade table mapping in progress |
-| Tests | Passing (0 skips) | Readiness removed sleeps; finalize tests in place |
-| Performance | <12 ms enhanced path | Heavy cadence diagnostic path gated |
-| Security | 100% | Complete & stable |
-| Documentation | Realigned | This file + mvp_todo authoritative |
-
----
-
-## 2. Immediate Goals (Execution Order)
-
-1. Calibration tables: pitch/harmonic/cadence → graded bands.
-2. Coaching feedback mapper (metrics → structured tips).
-3. Waveform overlay offset control (aligned envelopes + offset).
-4. Virtual clock instrumentation already present in tests.
-8. Countdown integration (UI-level; provide engine timing hints).
-9. Coaching feedback mapper (metrics → structured tips).
-10. Heavy cadence diagnostic flag (explicit engine config gate).
-
----
-
-## 3. Detailed Task Breakdown
-
-### 3.1 Finalize Stage
-
-| Task | Description | Priority |
-|------|-------------|----------|
-| Segment Extraction | Choose best contiguous active segment (VAD + pitch stability) | P0 (DONE) |
-| Refined DTW | Run DTW on extracted segment only | P0 (DONE) |
-| Normalization Scalar | Compute user gain to match master RMS | P0 (DONE) |
-| Store Final Metrics | similarityAtFinalize, segmentStartMs, segmentDurationMs | P0 (DONE) |
-| API | Status finalizeSessionAnalysis(SessionId) | P0 (DONE) |
-
-### 3.2 Similarity Readiness
-
-| Task | Description | Priority |
-|------|-------------|----------|
-| Compute Minimum Frames | Derived from MFCC window/hop constants | DONE |
-| Expose State Struct | framesObserved, minFramesRequired, usingRealtimePath, reliable | DONE |
-| Update Tests | Convert skip → assert | DONE |
-
-### 3.3 Loudness Enhancements
-
-| Task | Description | Priority |
-|------|-------------|----------|
-| Capture Master Loudness | RMS/peak at load | DONE |
-| User Rolling Loudness | Per segment RMS | DONE |
-| Deviation Metric | (userRMS - masterRMS)/masterRMS | DONE |
-| Summary Fields | loudnessDeviation, normalizationScalar | DONE |
-
-### 3.4 Waveform Overlay
-
-| Task | Description | Priority |
-|------|-------------|----------|
-| Unified Timeline Model | Master length reference; user progress mapping | P2 |
-| Export Overlay Data | Downsampled user & master peak arrays | P2 (BASE DONE) |
-| Alignment Offset Control | Provide setOverlayOffset(SessionId, ms) | P3 |
-| Visual Markers | Segment boundaries, pitch contour (future) | P3 |
-
-### 3.5 Calibration
-
-| Metric | Raw Source | Calibration Method | Output |
-|--------|------------|-------------------|--------|
-| Pitch Confidence | YIN | Empirical scale curves (lookup) | pitchGrade (A-F) |
-| Harmonic Confidence | HarmonicAnalyzer | Percentile mapping | harmonicGrade |
-| Cadence Consistency | Event intervals | Std deviation normalization | cadenceGrade |
-
-### 3.6 Test & Infra
-
-| Area | Action |
-|------|--------|
-| Similarity Tests | Replace skip with readiness loop (frame pacing) |
-| Stale Summary Test | Inject virtual clock / advance by ms |
-| Performance Guards | Add finalize path timing assertion |
-| Calibration Tests | Golden fixtures vs expected grade |
-| Segment Extraction Tests | Synthetic + real master pair cases |
-| Loudness Tests | Controlled amplitude variation scenarios |
-
-### 3.7 Coaching Feedback (Phase Edge)
-
-| Input | Threshold Logic | Feedback Example |
-|-------|-----------------|------------------|
-| pitchGrade C or worse | Deviation > 25 cents median | “Stabilize pitch at call onset.” |
-| cadenceGrade B but tempo var > target | Inter-onset CV > threshold | “Consistent spacing needed.” |
-| loudnessDeviation > +20% | RMS mismatch positive | “Reduce volume for tonal clarity.” |
-| harmonicGrade low & pitch good | Spectral roughness high | “Tone rough—focus on smoother airflow.” |
-
----
-
-## 4. API Additions (Current + Planned)
-
-```cpp
-struct SimilarityRealtimeState {
-    uint32_t framesObserved;
-    uint32_t minFramesRequired;
-    bool usingRealtimePath;
-    bool reliable;
-    float provisionalScore;
-};
-
-Result<SimilarityRealtimeState> getRealtimeSimilarityState(SessionId);
-
-Status finalizeSessionAnalysis(SessionId); // Populates final metrics & locks segment scope
-
-// Overlay export (implemented)
-Result<OverlayData> exportOverlayData(SessionId, uint32_t decimation);
-```
-
-EnhancedAnalysisSummary fields (current + planned):
-```cpp
-float loudnessDeviation;
-float normalizationScalar;
-float similarityAtFinalize;
-uint64_t segmentStartMs;
-uint64_t segmentDurationMs;
-char pitchGrade;      // 'A'..'F'
-char harmonicGrade;
-char cadenceGrade;
-```
-
----
-
-## 5. Acceptance Criteria (Near-Term)
-
-| Category | Criteria |
-|----------|----------|
-| Finalize Stage | finalizeSessionAnalysis returns OK; segment metrics non-zero; similarityAtFinalize stable |
-| Readiness | readiness.reliable true within N frames (configurable) < 250 ms audio |
-| Tests | 0 skips; new finalize & readiness tests passing |
-| Overhead | Added finalize path executes < 40 ms typical file; streaming path unchanged (<12 ms) |
-| Calibration | Grade mapping deterministic & covered by tests |
-| Loudness | Deviation accurate within ±2% vs analytic baseline |
-| Overlay Export | Dual arrays length ratio matches expected decimation tolerance (<1 sample drift / block) |
-
----
-
-## 6. Risk Log
-
-| Risk | Impact | Mitigation |
-|------|--------|------------|
-
----
-
-## 7. Analysis & Calibration (Planned – Engine Scope)
-
-Purpose
-
-- Add deterministic calibration primitives that improve robustness across devices and environments while preserving performance and explainability. Orchestration (security/UX/CI) remains out of scope here.
-
-Planned Components
-
-- LoudnessCalibration
-    - Computes peakLevelDbFS, rmsDbFS, noiseFloorDbFS, headroomDb
-    - Recommends input gain: {increase|decrease|ok}
-- LatencyDriftCalibrator
-    - Estimates alignmentOffsetMs and driftPpm via loopback/clap test
-    - Provides compensation hints to DTWComparator window/band
-- EnvironmentProfiler
-    - Captures ambient profile (noiseFloorDbFS, spectralTilt, bandEnergy)
-    - Optional RNNoise path behind build/runtime flags (default: disabled)
-- ScoreContributions
-    - RealtimeScorer exposes contributions {mfcc,pitch,harmonic,cadence,loudness}
-    - Provides why[]: stable factor IDs for UI mapping
-
-Public API (planned, additive)
-
----
-
-## Appendix: API Call Maps (Realtime, Finalize, Calibration)
-
-Shared notes
-- All calls return Status or Result<T>; check `.isOk()` before using `.value`.
-- Common errors: INVALID_SESSION, BAD_CONFIG, NOT_READY, INSUFFICIENT_DATA, UNSUPPORTED, IO_ERROR.
-- Perf budgets: streaming hop <12 ms; finalize <40 ms typical.
-
-Realtime similarity (implemented)
-- createSession(sampleRateHz) → Result<SessionId>
-- loadMasterCall(session, masterIdOrUri) → Status
-- enableEnhancedAnalyzers(session, true) → Status (optional)
-- Loop per chunk:
-    - processAudioChunk(session, span<const float>) → Status
-    - getRealtimeSimilarityState(session) → Result<State{framesObserved,minFramesRequired,ready}>
-    - If ready: getSimilarityScore(session), getEnhancedSummary(session), exportOverlayData(session)
-- destroySession(session) → Status
-
-Finalize path (implemented)
-- finalizeSessionAnalysis(session) → Result<FinalizedSummary{similarityAtFinalize,segmentStartMs,segmentDurationMs,loudnessDeviation,normalizationScalar}>
-- Optionally read getEnhancedSummary(session) after finalize
-
-Calibration flows (planned)
-- Mic Calibration Advisor: getCalibrationSummary(session) → Result<LoudnessCalibrationSummary>
-- Latency/Drift: begin → submitImpulse → finalizeLatencyDriftCalibration(session) → Result<LatencyDriftReport>
-- Environment Profiler: captureAmbientProfile(session,durationMs); setNoiseSuppressionEnabled(session,bool)
-
-Mermaid overview
-
-```mermaid
-flowchart TD
-    subgraph Realtime[Realtime Similarity (Implemented)]
-        A1[createSession] --> A2[loadMasterCall]
-        A2 --> A3[enableEnhancedAnalyzers (opt)]
-        A3 --> A4[processAudioChunk (loop)]
-        A4 --> A5{getRealtimeSimilarityState.ready?}
-        A5 -- no --> A4
-        A5 -- yes --> A6[getSimilarityScore]
-        A6 --> A7[getEnhancedSummary]
-        A7 --> A8[exportOverlayData]
-    end
-
-    subgraph Finalize[Finalize Path (Implemented)]
-        F1[processAudioChunk (all audio)]
-        F1 --> F2[finalizeSessionAnalysis]
-    end
-
-    subgraph Calibration[Analysis & Calibration (Planned)]
-        C1[Mic Gain Advisor] --> C1a[getCalibrationSummary]
-        C2[Latency/Drift] --> C2a[begin → submit → finalize]
-        C3[Environment] --> C3a[captureAmbientProfile → setNoiseSuppressionEnabled]
-    end
-```
-
-
-```cpp
-struct LoudnessCalibrationSummary {
-        float peakLevelDbFS;
-        float rmsDbFS;
-        float noiseFloorDbFS;
-        float headroomDb;
-        enum class Recommendation { Increase, Decrease, Ok } recommendation;
-};
-
-struct LatencyDriftReport {
-        float alignmentOffsetMs; // may be positive or negative
-        float driftPpm;          // parts per million
-};
-
-Result<LoudnessCalibrationSummary> getCalibrationSummary(SessionId);
-Status beginLatencyDriftCalibration(SessionId);
-Status submitCalibrationImpulse(SessionId, std::span<const float>);
-Result<LatencyDriftReport> finalizeLatencyDriftCalibration(SessionId);
-
-// Optional NR control (flag guarded, default false)
-Status setNoiseSuppressionEnabled(SessionId, bool enabled);
-Result<EnvironmentProfile> captureAmbientProfile(SessionId, uint32_t durationMs);
-
-// Contributions/Why breakdown via enhanced summary JSON
-```
-
-Testing & Hooks
-
-- Use HUNTMASTER_TEST_HOOKS for synthetic injection (zero/quiet/loud; offset/drift) without device I/O.
-- Ensure sums of contributions ≈ totalScore within epsilon.
-- Keep calibration off hot loops; verify perf guard remains <12 ms.
-
-WASM Notes
-
-- Expose summaries and JSON only; NR flag remains false by default.
-| Segment mis-selection on noisy tails | Poor final similarity | Multi-heuristic scoring (VAD + energy + pitch stability) |
-| Over-normalization clipping | Distorted analysis | Pre-scan headroom check & clamp scalar |
-| Confidence misgrading early | Misleading coaching | Gate grading until min frames |
-| Performance regression with finalize | UX delay | Lazy finalize invocation only on stop |
-| Test flakiness (timing) | CI instability | Virtual clock abstraction |
-
----
-
-## 7. Performance Guard Targets (Maintain)
-
-| Path | Target |
-|------|--------|
-| processAudioChunk (enhanced) | <12 ms |
-| Realtime Pitch | <4 ms |
-| Cadence Incremental | <4 ms |
-| finalizeSessionAnalysis | <40 ms typical (single segment) |
-| Memory / Session | <15 MB upper bound after finalize |
-
----
-
-## 8. Backlog (Deferred Until Core Gaps Closed)
-
-| Item | Rationale |
-|------|-----------|
-| VolumeEnvelopeTracker | Depends on finalize & normalization |
-| WaveformOverlayEngine advanced gestures | Need base overlay first |
-| MasterCallAnalyzer batch pre-fingerprints | After finalize semantics fixed |
-| AI Feedback Bridge | Needs stable graded metrics |
-| Cloud Sync / CMS | Phase 4 per roadmap |
-| Gamification / Progress Persistence | Needs calibration + grading stability |
-
----
-
-## 9. Completed (Do Not Rework)
-
-| Area | Completion |
-|------|------------|
-| PitchTracker YIN core + real confidence | Done |
-| HarmonicAnalyzer base spectral pass | Done |
-| CadenceAnalyzer base interval score | Done |
-| EMA smoothing for confidence fields | Done |
-| Enhanced summary integration path | Done |
-| Analyzer lazy enable/disable + reset | Done |
-| Master call MFCC distance baseline test | Done |
-| Signed/unsigned warning cleanup | Done |
-| Real pitch confidence exposure | Done |
-
----
-
-## 10. Deprecations / Gated
-
-| Feature | Status |
-|---------|--------|
-| Heavy cadence diagnostic mode | Gated (performance) |
-| Legacy placeholder pitch confidence | Removed |
-| Unused advanced harmonic placeholders | Zeroed until expansion |
-
----
-
-## 11. Implementation Sequencing (Two-Week Micro Plan)
-
-| Day Block | Focus |
-|-----------|-------|
-| D1–D2 | finalizeSessionAnalysis + segment heuristic + refined DTW |
-| D3 | Loudness normalization + summary fields + tests |
-| D4 | Readiness API + convert similarity skips → asserts |
-| D5 | Virtual clock + stale test refactor |
-| D6 | Calibration mapping (pitch/harmonic) + grade tests |
-| D7 | Overlay export (data only) + performance validation |
-| D8 | Coaching feedback mapper (non-AI) |
-| D9 | Cleanup & Result<T> consistency audit |
-| D10 | Performance regression sweep & doc refresh |
-| D11–D12 | Pitch/harmonic calibration tuning vs sample set |
-| D13 | Cadence pattern labeling prototype |
-| D14 | Buffer for spillover / risk mitigation |
-
----
-
-## 12. Metrics to Track
-
-| Metric | Baseline | Target |
-|--------|----------|--------|
-| Frames to readiness | Variable | Deterministic threshold (doc’d) |
-| finalizeSessionAnalysis latency | n/a | <40 ms typical |
-| Similarity test skips | 2 | 0 |
-| Confidence grade stability (std dev after readiness) | n/a | <10% of band width |
-| Loudness normalization error | n/a | <2% RMS delta |
-| Overlay time alignment drift | n/a | <1 frame equivalent |
-
----
-
-## 13. Test Additions Required
-
-| Test Name | Purpose |
-|-----------|---------|
-| FinalizeCreatesSegmentAndRefinedSimilarity | Validate finalize metrics population |
-| LoudnessNormalizationAccuracy | Ensure RMS alignment post-scalar |
-| SimilarityReadinessDeterministic | Frame threshold reliability |
-| CalibrationGradeBoundaries | Grade edge correctness |
-| OverlayExportAlignment | Master vs user time array alignment |
-| SegmentSelectionEdgeCases | Multiple bursts / silence tails |
-| VirtualClockStaleInvalidation | Time jump correctness without sleep |
-
----
-
-## 14. Data / Assets Needed
-
-| Asset | Use |
-|-------|-----|
-| Multiple pitch-stable master calls | Pitch calibration |
-| Varied harmonic complexity clips | Harmonic calibration |
-| Intentionally mistimed user attempts | Cadence grading validation |
-| Variable loudness variants of same call | Loudness normalization test |
-
----
-
-## 15. Documentation Tasks (Parallel)
-
-| Doc | Update |
-|-----|--------|
-| README.md | (Completed – synced) |
-| API docs (public headers) | Add finalize/readiness once implemented |
-| Architecture | Add finalize stage & overlay pipeline box |
-| Testing Guide | Add virtual clock + new test categories |
-| Deployment | Performance guard update if finalize affects latency |
-
----
-
-## 16. Out-of-Scope (For Now)
-
-- Cloud synchronization
-- CMS ingestion
-- AI narrative generation
-- Gamified scoring loops
-- Mobile platform energy tuning
-
-These depend on stable finalized metrics and calibration pipeline.
-
----
-
-## 17. Exit Criteria for Current Phase
-
-All of the following:
-1. finalizeSessionAnalysis implemented & tested (segment + refined DTW).
-2. No skipped tests; readiness API drives assertions.
-3. Loudness normalization & deviation metric in summary.
-4. Calibration grades (pitch/harmonic) appear & stable.
-5. Overlay export available (engine data format).
-6. Virtual clock removes sleep delays.
-7. Performance thresholds maintained (<12 ms streaming path).
-8. README + mvp_todo reflect new APIs & metrics.
-
----
-
-## 18. Quick Progress Checklist (Tick as Completed)
-
-- [ ] finalizeSessionAnalysis core
-- [ ] Segment heuristic integration
-- [ ] Refined DTW result stored
-- [ ] Loudness normalization applied
-- [ ] Readiness API exposed
-- [ ] Similarity tests assert (0 skips)
-- [ ] Virtual clock implemented
-- [ ] Calibration mapping & tests
-- [ ] Overlay export + test
-- [ ] Coaching mapper (initial)
-- [ ] Performance revalidation
-- [ ] Documentation sync (headers + architecture)
-- [ ] Result<T> usage audit complete
-
----
-
-## 19. Notes & Constraints
-
-- Maintain zero-copy spans (no buffering copies beyond existing MFCC windows).
-- Finalize must not mutate original raw audio (analysis-only transformations).
-- Normalization scalar applied only in analysis domain (not persisted).
-- Grades must be reproducible (no random seeds).
-- Keep finalize idempotent; repeat calls return last computed metrics.
-
----
-
-## 20. Summary
-
-Core engine & enhanced analyzers are stable. The next critical evolution is user-practice fidelity: segmentation, readiness clarity, loudness normalization, calibrated confidence → actionable coaching. This TODO enumerates the focused path to deliver a cohesive, low-latency, instruction-ready analysis loop without scope creep into later phase cloud or gamification tiers.
->>>>>>> b013d3af
+Core engine & enhanced analyzers are stable. The next critical evolution is user-practice fidelity: segmentation, readiness clarity, loudness normalization, calibrated confidence → actionable coaching. This TODO enumerates the focused path to deliver a cohesive, low-latency, instruction-ready analysis loop without scope creep into later phase cloud or gamification tiers.